--- conflicted
+++ resolved
@@ -373,7 +373,6 @@
                           '("/usr/include")))
      )))
 
-<<<<<<< HEAD
 (ert-deftest test-issue-108 ()
   "Check that company-c-headers is set correctly by cmake-ide-set-compiler-flags.
 This is a regression test for Issue #108 on github. Previously,
@@ -387,7 +386,7 @@
      (should (equal
               (append '("/foo" "/bar") old-company-c-headers-path-system)
               company-c-headers-path-system)))))
-=======
+
 (ert-deftest test-cmake-ide--valid-cppcheck-standard-p ()
   "Check that cmake-ide--valid-cppcheck-standard-p behaves as expected."
   (let ((valid-standards '("posix" "c89" "c99" "c11" "c++03" "c++11"))
@@ -458,7 +457,6 @@
 
       ;; Restore pre-test state.
       (setq cmake-ide-flycheck-cppcheck-strict-standards saved-strict-standards)))
->>>>>>> d961d927
 
 (provide 'cmake-ide-test)
 ;;; cmake-ide-test.el ends here